--- conflicted
+++ resolved
@@ -84,7 +84,6 @@
       - name: Install Bicep CLI
         run: az bicep install
 
-
       - name: Generate Resource Group Name
         id: generate_rg_name
         run: |
@@ -93,7 +92,7 @@
           UNIQUE_RG_NAME="arg-${ACCL_NAME}-${SHORT_UUID}"
           echo "RESOURCE_GROUP_NAME=${UNIQUE_RG_NAME}" >> $GITHUB_ENV
           echo "Generated Resource_GROUP_PREFIX: ${UNIQUE_RG_NAME}"
- 
+
       - name: Check and Create Resource Group
         id: check_create_rg
         run: |
@@ -103,11 +102,7 @@
             az group create --name ${{ env.RESOURCE_GROUP_NAME }} --location ${{ env.AZURE_LOCATION }}
           fi
           echo "RESOURCE_GROUP_NAME=${{ env.RESOURCE_GROUP_NAME }}" >> $GITHUB_OUTPUT
-<<<<<<< HEAD
-
-=======
- 
->>>>>>> b8d8cd87
+
       - name: Generate Unique Solution Prefix
         id: generate_solution_prefix
         run: |
@@ -116,11 +111,7 @@
           UPDATED_TIMESTAMP=$(echo $TIMESTAMP | tail -c 6)
           UNIQUE_SOLUTION_PREFIX="${COMMON_PART}${UPDATED_TIMESTAMP}"
           echo "SOLUTION_PREFIX=${UNIQUE_SOLUTION_PREFIX}" >> $GITHUB_ENV
-<<<<<<< HEAD
-
-=======
- 
->>>>>>> b8d8cd87
+
       - name: Deploy Bicep Template
         id: deploy
         run: |
@@ -131,7 +122,7 @@
           else
             IMAGE_TAG="latest"
           fi
- 
+
           az deployment group create \
             --resource-group ${{ env.RESOURCE_GROUP_NAME }} \
             --template-file infra/main.bicep \
@@ -144,11 +135,7 @@
               gptModelVersion="2024-08-06" \
               imageTag="${IMAGE_TAG}" \
             --output json
-<<<<<<< HEAD
-
-=======
- 
->>>>>>> b8d8cd87
+
       - name: Extract Web App and API App URLs
         id: get_output
         run: |
@@ -159,49 +146,22 @@
               echo "WEBAPP_URL=$WEBAPP_URL" >> $GITHUB_OUTPUT
             fi
           done
- 
+
       - name: Get Container App Backend URL
         id: get_backend_url
         run: |
           CONTAINER_APP_NAME=$(az containerapp list \
             --resource-group ${{ env.RESOURCE_GROUP_NAME }} \
             --query "[0].name" -o tsv)
-<<<<<<< HEAD
-
-=======
- 
->>>>>>> b8d8cd87
+
           CONTAINER_APP_URL=$(az containerapp show \
             --name "$CONTAINER_APP_NAME" \
             --resource-group ${{ env.RESOURCE_GROUP_NAME }} \
             --query "properties.configuration.ingress.fqdn" -o tsv)
-<<<<<<< HEAD
 
           echo "CONTAINER_APP_URL=https://${CONTAINER_APP_URL}" >> $GITHUB_OUTPUT
           echo "CONTAINER_APP=${CONTAINER_APP_NAME}" >> $GITHUB_OUTPUT
 
-      - name: Extract AI Services and Key Vault Names
-        if: always()
-        run: |
-          echo "Fetching AI Services and Key Vault names before deletion..."
-
-          # Get Key Vault name
-          KEYVAULT_NAME=$(az resource list --resource-group ${{ env.RESOURCE_GROUP_NAME }} --resource-type "Microsoft.KeyVault/vaults" --query "[].name" -o tsv)
-          echo "Detected Key Vault: $KEYVAULT_NAME"
-          echo "KEYVAULT_NAME=$KEYVAULT_NAME" >> $GITHUB_ENV
-
-          # Get AI Services names and convert them into a space-separated string
-          AI_SERVICES=$(az resource list --resource-group ${{ env.RESOURCE_GROUP_NAME }} --resource-type "Microsoft.CognitiveServices/accounts" --query "[].name" -o tsv | tr '\n' ' ')
-
-          echo "Detected AI Services: $AI_SERVICES"
-          echo "AI_SERVICES=$AI_SERVICES" >> $GITHUB_ENV
-
-=======
- 
-          echo "CONTAINER_APP_URL=https://${CONTAINER_APP_URL}" >> $GITHUB_OUTPUT
-          echo "CONTAINER_APP=${CONTAINER_APP_NAME}" >> $GITHUB_OUTPUT
- 
->>>>>>> b8d8cd87
       - name: Set Deployment Status
         id: deployment_status
         if: always()
@@ -211,7 +171,7 @@
           else
             echo "SUCCESS=false" >> $GITHUB_OUTPUT
           fi
- 
+
   e2e-test:
     needs: deploy
     if: needs.deploy.outputs.DEPLOYMENT_SUCCESS == 'true'
