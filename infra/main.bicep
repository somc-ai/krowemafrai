--- conflicted
+++ resolved
@@ -1,17 +1,6 @@
 targetScope = 'resourceGroup'
 @description('Location for all resources.')
-<<<<<<< HEAD
 param location string = 'EastUS2' //Fixed for model availability, change back to resourceGroup().location
-
-@description('Location for OpenAI resources.')
-param azureOpenAILocation string = 'japaneast' //Fixed for model availability
-
-
-
-@description('A prefix to add to the start of all resource names. Note: A "unique" suffix will also be added')
-param prefix string = 'macaeo'
-=======
-param location string
 
 @allowed([
   'australiaeast'
@@ -45,7 +34,6 @@
 @maxLength(20)
 @description('Prefix for all resources created by this template.  This prefix will be used to create unique names for all resources.  The prefix must be unique within the resource group.')
 param prefix string = take('macaeo-${uniqueString(resourceGroup().id)}', 10)
->>>>>>> 18cd1424
 
 @description('Tags to apply to all deployed resources')
 param tags object = {}
